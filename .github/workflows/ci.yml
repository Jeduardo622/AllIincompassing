name: CI
on:
  pull_request:
  push:
jobs:
  build:
    runs-on: ubuntu-latest
    steps:
      - uses: actions/checkout@v4
      - uses: actions/setup-node@v4
        with:
          node-version: 20.16.0
          cache: npm
      - name: Install dependencies
        run: npm ci
      - uses: supabase/setup-cli@v1
        with:
          access-token: ${{ secrets.SUPABASE_ACCESS_TOKEN }}

      - name: Validate secrets configuration
        run: npm run ci:secrets
        env:
          CI_REQUIRED_SECRET_GROUPS: Supabase,OpenAI,AWS,SMTP,Test JWTs,Netlify Deploy,Clearinghouse Sandbox,Telemetry
          REQUIRE_EXTENDED_SECRETS: '1'

      # Always run the SERVICE_ROLE audit
      - run: npm run audit:service-role

      # Typegen/Typecheck only if the repo variable exists; otherwise skip (don’t fail PRs)
      - name: Generate DB types (conditional)
        if: ${{ vars.SUPABASE_PROJECT_ID != '' }}
        run: npm run typegen
        env:
          SUPABASE_PROJECT_ID: ${{ vars.SUPABASE_PROJECT_ID }}
          SUPABASE_ACCESS_TOKEN: ${{ secrets.SUPABASE_ACCESS_TOKEN }}

      - name: Run lint
        run: npm run lint

      - name: Run typecheck
        run: npm run typecheck

      - name: Fail if skipped or focused tests are committed
        run: |
          if git grep -nE '\.(only|skip)\s*\(' -- 'src' 'tests' ':(exclude)tests/utils/testControls.ts'; then
            echo '::error::Focused or skipped tests detected. Use shared helpers instead of .only/.skip.'
            exit 1
          fi
      
      - name: Ensure no focused or skipped tests are committed
        run: npm run ci:check-focused

      - name: Run unit tests
        run: npm run test:ci -- --bail=1 | tee vitest-output.log
        env:
          SUPABASE_URL: ${{ secrets.SUPABASE_URL }}
          SUPABASE_ANON_KEY: ${{ secrets.SUPABASE_ANON_KEY }}
          RUN_DB_IT: '1'

      - name: Verify coverage threshold
        run: npm run ci:verify-coverage

      - name: Upload coverage summary
        if: ${{ always() }}
        uses: actions/upload-artifact@v4
        with:
          name: coverage-summary
          path: coverage/coverage-summary.json
          if-no-files-found: warn

      - name: Ensure RLS tests executed
        if: ${{ always() }}
        run: |
          if grep -q "Skipping RLS policy test - environment not available" vitest-output.log; then
            echo "::error::RLS policy tests were skipped. Ensure Supabase environment variables are configured."
            exit 1
          fi

      - name: Build canary
        run: npm run build:canary

      - name: Preview smoke (deploy preview)
        env:
          PREVIEW_URL: ${{ env.PREVIEW_URL }}
          DEPLOY_PRIME_URL: ${{ env.DEPLOY_PRIME_URL }}
          URL: ${{ env.URL }}
        run: |
          url="${PREVIEW_URL:-${DEPLOY_PRIME_URL:-${URL:-}}}"
          if [ -z "$url" ]; then
            echo "No preview URL available; skipping smoke check."
            exit 0
          fi
          echo "Running preview smoke against $url"
          PREVIEW_URL="$url" npm run preview:smoke:remote

      - name: Skipped typegen (repo var missing)
        if: ${{ vars.SUPABASE_PROJECT_ID == '' }}
        run: echo "SUPABASE_PROJECT_ID repo variable not set; skipping typegen."

  preview:
    needs: build
    runs-on: ubuntu-latest
    env:
      PREVIEW_HOST: 127.0.0.1
      PREVIEW_PORT: 4173
      PREVIEW_PROTOCOL: http
      PREVIEW_OUTPUT_DIR: out
    outputs:
      preview-url: ${{ steps.publish-preview.outputs.preview_url }}
    steps:
      - uses: actions/checkout@v4
      - uses: actions/setup-node@v4
        with:
          node-version: 20.16.0
          cache: npm
      - name: Install dependencies
        run: npm ci
      - name: Build preview artifacts
        run: npm run preview:build
      - name: Run preview smoke
        id: run-preview-smoke
        run: |
<<<<<<< HEAD
          set -o pipefail
          npm run preview:smoke | tee preview-smoke.log
      - name: Upload preview smoke log
        if: ${{ always() }}
        uses: actions/upload-artifact@v4
        with:
          name: preview-smoke-log
          path: preview-smoke.log
          if-no-files-found: warn
      - name: Run preview smoke (JUnit)
        run: |
          set -o pipefail
          npm run preview:smoke -- --reporter=junit | tee preview-smoke-junit.log
      - name: Upload preview smoke JUnit log
        if: ${{ always() }}
        uses: actions/upload-artifact@v4
        with:
          name: preview-smoke-junit-log
          path: preview-smoke-junit.log
          if-no-files-found: warn
=======
          set +e
          npm run preview:smoke
          status=$?
          if [ $status -ne 0 ]; then
            echo "::error::❌ Preview build or smoke test failed — downstream tasks halted."
            exit $status
          fi
      - name: Run preview smoke (JUnit)
        run: |
          set +e
          npm run preview:smoke -- --reporter=junit
          status=$?
          if [ $status -ne 0 ]; then
            echo "::error::❌ Preview build or smoke test failed — downstream tasks halted."
            exit $status
          fi
>>>>>>> 08e0de9b
      - name: Publish preview URL
        id: publish-preview
        run: |
          host="${PREVIEW_HOST:-127.0.0.1}"
          port="${PREVIEW_PORT:-4173}"
          protocol="${PREVIEW_PROTOCOL:-http}"
          echo "preview_url=${protocol}://${host}:${port}" >> "$GITHUB_OUTPUT"

  deploy-staging:
    needs: [build, preview]
    if: ${{ github.event_name == 'push' && github.ref == 'refs/heads/develop' }}
    runs-on: ubuntu-latest
    environment:
      name: staging
      url: ${{ steps.deploy.outputs.staging_url }}
    steps:
      - uses: actions/checkout@v4

      - uses: actions/setup-node@v4
        with:
          node-version: 20.16.0

      - name: Install dependencies
        run: npm ci

      - name: Build application
        run: npm run build

      - name: Deploy to Netlify staging
        id: deploy
        env:
          NETLIFY_AUTH_TOKEN: ${{ secrets.NETLIFY_AUTH_TOKEN }}
          NETLIFY_SITE_ID: ${{ secrets.NETLIFY_STAGING_SITE_ID }}
        run: |
          if [ -z "$NETLIFY_AUTH_TOKEN" ] || [ -z "$NETLIFY_SITE_ID" ]; then
            echo "::error::NETLIFY_AUTH_TOKEN or NETLIFY_STAGING_SITE_ID is not set."
            exit 1
          fi
          npx netlify-cli deploy \
            --dir=dist \
            --site=$NETLIFY_SITE_ID \
            --auth=$NETLIFY_AUTH_TOKEN \
            --context=staging \
            --message "Staging deploy ${GITHUB_SHA}" \
            --json > deploy.json
          node -e "const fs=require('fs');const data=JSON.parse(fs.readFileSync('deploy.json','utf8'));if(!data.deploy_url){throw new Error('Missing deploy_url in Netlify response');}console.log('Staging deploy URL:',data.deploy_url);fs.appendFileSync(process.env.GITHUB_OUTPUT,`staging_url=${data.deploy_url}\n`);"

      - name: Smoke test staging deployment
        env:
          PREVIEW_URL: ${{ steps.deploy.outputs.staging_url }}
        run: |
          if [ -z "$PREVIEW_URL" ]; then
            echo "::error::Missing staging URL output from deploy step."
            exit 1
          fi
<<<<<<< HEAD
          npm run preview:smoke:remote

  audit:
    needs: [build, preview]
    runs-on: ubuntu-latest
    steps:
      - uses: actions/checkout@v4
      - uses: actions/setup-node@v4
        with:
          node-version: 20.16.0
          cache: npm
      - name: Install dependencies
        run: npm ci
      - name: Build preview artifacts for regression (see docs/PRODUCTION_READINESS_RUNBOOK.md#cicd-expectations)
        run: npm run preview:build
      - name: Run route audit regression suite
        run: npm run audit:routes
      - name: Upload route audit evidence
        if: ${{ always() }}
        uses: actions/upload-artifact@v4
        with:
          name: route-audit-report
          path: reports/evidence/route-audit-report-*.json
          if-no-files-found: warn
      - name: Run Cypress route integrity checks
        run: npm run test:routes
      - name: Upload Cypress artifacts
        if: ${{ always() }}
        uses: actions/upload-artifact@v4
        with:
          name: cypress-route-artifacts
          path: |
            cypress/videos/**/*.mp4
            cypress/screenshots/**/*.png
          if-no-files-found: warn
=======
          npm run preview:smoke:remote
>>>>>>> 08e0de9b
<|MERGE_RESOLUTION|>--- conflicted
+++ resolved
@@ -120,7 +120,6 @@
       - name: Run preview smoke
         id: run-preview-smoke
         run: |
-<<<<<<< HEAD
           set -o pipefail
           npm run preview:smoke | tee preview-smoke.log
       - name: Upload preview smoke log
@@ -141,7 +140,6 @@
           name: preview-smoke-junit-log
           path: preview-smoke-junit.log
           if-no-files-found: warn
-=======
           set +e
           npm run preview:smoke
           status=$?
@@ -158,7 +156,6 @@
             echo "::error::❌ Preview build or smoke test failed — downstream tasks halted."
             exit $status
           fi
->>>>>>> 08e0de9b
       - name: Publish preview URL
         id: publish-preview
         run: |
@@ -214,7 +211,6 @@
             echo "::error::Missing staging URL output from deploy step."
             exit 1
           fi
-<<<<<<< HEAD
           npm run preview:smoke:remote
 
   audit:
@@ -249,7 +245,4 @@
           path: |
             cypress/videos/**/*.mp4
             cypress/screenshots/**/*.png
-          if-no-files-found: warn
-=======
-          npm run preview:smoke:remote
->>>>>>> 08e0de9b
+          if-no-files-found: warn