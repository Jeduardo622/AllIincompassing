Preview smoke test

Run a fast check against a build artefact to ensure the app boots and the Supabase runtime config is wired.
The CI workflow now builds preview assets, serves them locally, and executes the smoke suite automatically after the canary build completes.

Usage

1) Build preview assets and run the local smoke server:

```bash
npm run preview:build
npm run preview:smoke
```

2) Provide a remote preview URL (examples: https://deploy-preview-123--yoursite.netlify.app) via env or flag when validating Netlify builds:

```bash
PREVIEW_URL=https://deploy-preview-123--<yoursite>.netlify.app npm run preview:smoke:remote
# or
npm run preview:smoke:remote -- --url https://deploy-preview-123--<yoursite>.netlify.app
```

3) What it verifies
- index.html renders and contains the root div
- `/api/runtime-config` returns 200 JSON with Supabase URL + anon key
- Supabase `auth/v1/health` responds 200 (auth edge healthy)
- Anonymous Supabase auth flow returns no active session (guardrails intact)

4) CI integration & debugging
- `.github/workflows/ci.yml` runs `npm run preview:build` followed by `npm run preview:smoke` and archives `preview-smoke.log` / `preview-smoke-junit.log` artifacts for downstream reviewers.
- The dedicated `preview` job exposes a local preview URL via job outputs, while the `audit` job enforces the regression checks described in [Production Readiness Runbook §CI/CD Expectations](./PRODUCTION_READINESS_RUNBOOK.md#cicd-expectations).
- The job fails on non-200 responses or missing runtime-config keys; rerun the same command locally with the URL surfaced in the workflow logs (or the attached artifacts) to debug.
<<<<<<< HEAD
=======
- `.github/workflows/ci.yml` runs `npm run preview:build` followed by `npm run preview:smoke`. Deploy preview URLs still trigger `npm run preview:smoke:remote`.
- The job fails on non-200 responses or missing runtime-config keys; rerun the same command locally with the URL surfaced in the workflow logs to debug.
>>>>>>> e5244917
- Secrets printed by the script remain masked (anon keys are redacted), so it is safe to copy relevant output into incident reports.

Exit codes
- 0 = pass
- 1 = fail (details logged)

Notes
- Credentials are not logged; anon key is masked.
- Extend this script to add login or data checks if needed.

<|MERGE_RESOLUTION|>--- conflicted
+++ resolved
@@ -30,11 +30,8 @@
 - `.github/workflows/ci.yml` runs `npm run preview:build` followed by `npm run preview:smoke` and archives `preview-smoke.log` / `preview-smoke-junit.log` artifacts for downstream reviewers.
 - The dedicated `preview` job exposes a local preview URL via job outputs, while the `audit` job enforces the regression checks described in [Production Readiness Runbook §CI/CD Expectations](./PRODUCTION_READINESS_RUNBOOK.md#cicd-expectations).
 - The job fails on non-200 responses or missing runtime-config keys; rerun the same command locally with the URL surfaced in the workflow logs (or the attached artifacts) to debug.
-<<<<<<< HEAD
-=======
 - `.github/workflows/ci.yml` runs `npm run preview:build` followed by `npm run preview:smoke`. Deploy preview URLs still trigger `npm run preview:smoke:remote`.
 - The job fails on non-200 responses or missing runtime-config keys; rerun the same command locally with the URL surfaced in the workflow logs to debug.
->>>>>>> e5244917
 - Secrets printed by the script remain masked (anon keys are redacted), so it is safe to copy relevant output into incident reports.
 
 Exit codes
