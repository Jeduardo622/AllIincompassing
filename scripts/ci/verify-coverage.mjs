import { readFile } from 'node:fs/promises';
import path from 'node:path';
import { pathToFileURL } from 'node:url';

const COVERAGE_FILE = path.join(process.cwd(), 'coverage', 'coverage-summary.json');
const BASELINE_FILE = path.join(process.cwd(), 'reports', 'coverage-baseline.json');
const MIN_LINE_COVERAGE = 90;

const formatPct = (value) => `${value.toFixed(2)}%`;

const parseJsonFile = async (filePath, friendlyName) => {
  try {
    const contents = await readFile(filePath, 'utf8');
    try {
      return JSON.parse(contents);
    } catch (error) {
      throw new Error(`${friendlyName} JSON is invalid.`);
    }
  } catch (error) {
    if ((error?.code ?? '') === 'ENOENT') {
      throw new Error(`${friendlyName} not found at ${filePath}`);
    }
    throw error;
  }
};

const assertTotalCoverage = (summary) => {
  const lineCoverage = summary?.total?.lines?.pct;
  if (typeof lineCoverage !== 'number' || Number.isNaN(lineCoverage)) {
    throw new Error('Line coverage percentage missing from coverage summary.');
  }

  if (lineCoverage < MIN_LINE_COVERAGE) {
    throw new Error(
      `Line coverage ${formatPct(lineCoverage)} is below the required ${formatPct(MIN_LINE_COVERAGE)} threshold.`,
    );
  }

  console.log(`Line coverage ${formatPct(lineCoverage)} meets the required ${formatPct(MIN_LINE_COVERAGE)} threshold.`);
};

<<<<<<< HEAD
const normalizeModulePath = (modulePath) => {
  if (typeof modulePath !== 'string') {
    throw new Error('Module path must be a string when normalizing coverage requirements.');
  }

  const trimmed = modulePath.trim();
  if (trimmed === '') {
    throw new Error('Module path must not be empty when normalizing coverage requirements.');
  }

  const unixified = trimmed.replace(/\\/g, '/');
  const normalized = path.normalize(unixified);
  const absolute = path.isAbsolute(normalized) ? normalized : path.join(process.cwd(), normalized);
  const relative = path.relative(process.cwd(), absolute);

  return relative.split(path.sep).join('/');
};

const createCoverageEntryMap = (summary) => {
  const entries = Object.entries(summary ?? {});
  const coverageMap = new Map();

  for (const [modulePath, data] of entries) {
    if (modulePath === 'total') {
      continue;
    }

    const normalizedPath = normalizeModulePath(modulePath);
    coverageMap.set(normalizedPath, data);
  }

  return coverageMap;
};

=======
>>>>>>> a6251d72
const assertModuleCoverage = (summary, baseline) => {
  const requirements = baseline?.requirements;
  if (!Array.isArray(requirements) || requirements.length === 0) {
    throw new Error('coverage-baseline.json must include at least one requirement entry.');
  }

<<<<<<< HEAD
  const coverageMap = createCoverageEntryMap(summary);

=======
>>>>>>> a6251d72
  for (const requirement of requirements) {
    const { module, minLineCoverage } = requirement ?? {};
    if (typeof module !== 'string' || module.trim() === '') {
      throw new Error('Each coverage requirement must specify a module path.');
    }
    if (typeof minLineCoverage !== 'number' || Number.isNaN(minLineCoverage)) {
      throw new Error(`Coverage requirement for ${module} is missing a numeric minLineCoverage value.`);
    }

<<<<<<< HEAD
    const normalizedModule = normalizeModulePath(module);
    const coverageEntry = coverageMap.get(normalizedModule);
    if (!coverageEntry) {
      throw new Error(
        `Coverage summary is missing metrics for ${normalizedModule}. Ensure vitest collects coverage for this module.`,
      );
=======
    const coverageEntry = summary?.[module];
    if (!coverageEntry) {
      throw new Error(`Coverage summary is missing metrics for ${module}. Ensure vitest collects coverage for this module.`);
>>>>>>> a6251d72
    }

    const actualPct = coverageEntry?.lines?.pct;
    if (typeof actualPct !== 'number' || Number.isNaN(actualPct)) {
<<<<<<< HEAD
      throw new Error(`Coverage data for ${normalizedModule} is missing line percentage information.`);
=======
      throw new Error(`Coverage data for ${module} is missing line percentage information.`);
>>>>>>> a6251d72
    }

    if (actualPct < minLineCoverage) {
      throw new Error(
<<<<<<< HEAD
        `Module ${normalizedModule} line coverage ${formatPct(actualPct)} is below the required ${formatPct(minLineCoverage)} threshold.`,
      );
    }

    console.log(
      `Module ${normalizedModule} meets line coverage ${formatPct(actualPct)} / ${formatPct(minLineCoverage)} requirement.`,
    );
=======
        `Module ${module} line coverage ${formatPct(actualPct)} is below the required ${formatPct(minLineCoverage)} threshold.`,
      );
    }

    console.log(`Module ${module} meets line coverage ${formatPct(actualPct)} / ${formatPct(minLineCoverage)} requirement.`);
>>>>>>> a6251d72
  }
};

const run = async () => {
  const summary = await parseJsonFile(COVERAGE_FILE, 'Coverage summary');
  const baseline = await parseJsonFile(BASELINE_FILE, 'Coverage baseline');

  assertTotalCoverage(summary);
  assertModuleCoverage(summary, baseline);
};

<<<<<<< HEAD
export { createCoverageEntryMap, normalizeModulePath, run };

const executedViaCli = () => {
  const entryPoint = process.argv[1];
  if (!entryPoint) {
    return false;
  }

  return import.meta.url === pathToFileURL(entryPoint).href;
};

if (executedViaCli()) {
  run().catch((error) => {
    console.error(error.message ?? error);
    process.exitCode = 1;
  });
}
=======
run().catch((error) => {
  console.error(error.message ?? error);
  process.exitCode = 1;
});
>>>>>>> a6251d72
<|MERGE_RESOLUTION|>--- conflicted
+++ resolved
@@ -39,7 +39,6 @@
   console.log(`Line coverage ${formatPct(lineCoverage)} meets the required ${formatPct(MIN_LINE_COVERAGE)} threshold.`);
 };
 
-<<<<<<< HEAD
 const normalizeModulePath = (modulePath) => {
   if (typeof modulePath !== 'string') {
     throw new Error('Module path must be a string when normalizing coverage requirements.');
@@ -74,19 +73,14 @@
   return coverageMap;
 };
 
-=======
->>>>>>> a6251d72
 const assertModuleCoverage = (summary, baseline) => {
   const requirements = baseline?.requirements;
   if (!Array.isArray(requirements) || requirements.length === 0) {
     throw new Error('coverage-baseline.json must include at least one requirement entry.');
   }
 
-<<<<<<< HEAD
   const coverageMap = createCoverageEntryMap(summary);
 
-=======
->>>>>>> a6251d72
   for (const requirement of requirements) {
     const { module, minLineCoverage } = requirement ?? {};
     if (typeof module !== 'string' || module.trim() === '') {
@@ -96,32 +90,25 @@
       throw new Error(`Coverage requirement for ${module} is missing a numeric minLineCoverage value.`);
     }
 
-<<<<<<< HEAD
     const normalizedModule = normalizeModulePath(module);
     const coverageEntry = coverageMap.get(normalizedModule);
     if (!coverageEntry) {
       throw new Error(
         `Coverage summary is missing metrics for ${normalizedModule}. Ensure vitest collects coverage for this module.`,
       );
-=======
     const coverageEntry = summary?.[module];
     if (!coverageEntry) {
       throw new Error(`Coverage summary is missing metrics for ${module}. Ensure vitest collects coverage for this module.`);
->>>>>>> a6251d72
     }
 
     const actualPct = coverageEntry?.lines?.pct;
     if (typeof actualPct !== 'number' || Number.isNaN(actualPct)) {
-<<<<<<< HEAD
       throw new Error(`Coverage data for ${normalizedModule} is missing line percentage information.`);
-=======
       throw new Error(`Coverage data for ${module} is missing line percentage information.`);
->>>>>>> a6251d72
     }
 
     if (actualPct < minLineCoverage) {
       throw new Error(
-<<<<<<< HEAD
         `Module ${normalizedModule} line coverage ${formatPct(actualPct)} is below the required ${formatPct(minLineCoverage)} threshold.`,
       );
     }
@@ -129,13 +116,11 @@
     console.log(
       `Module ${normalizedModule} meets line coverage ${formatPct(actualPct)} / ${formatPct(minLineCoverage)} requirement.`,
     );
-=======
         `Module ${module} line coverage ${formatPct(actualPct)} is below the required ${formatPct(minLineCoverage)} threshold.`,
       );
     }
 
     console.log(`Module ${module} meets line coverage ${formatPct(actualPct)} / ${formatPct(minLineCoverage)} requirement.`);
->>>>>>> a6251d72
   }
 };
 
@@ -147,7 +132,6 @@
   assertModuleCoverage(summary, baseline);
 };
 
-<<<<<<< HEAD
 export { createCoverageEntryMap, normalizeModulePath, run };
 
 const executedViaCli = () => {
@@ -165,9 +149,7 @@
     process.exitCode = 1;
   });
 }
-=======
 run().catch((error) => {
   console.error(error.message ?? error);
   process.exitCode = 1;
-});
->>>>>>> a6251d72
+});