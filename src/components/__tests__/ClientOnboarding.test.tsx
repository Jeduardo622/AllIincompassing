--- conflicted
+++ resolved
@@ -26,7 +26,6 @@
 vi.mock('../../lib/clients/mutations', () => ({
   checkClientEmailExists: (...args: unknown[]) => checkClientEmailExistsMock(...args),
   createClient: (...args: unknown[]) => createClientMock(...args),
-<<<<<<< HEAD
 }));
 
 vi.mock('../../lib/toast', () => ({
@@ -43,24 +42,6 @@
   },
 }));
 
-=======
-}));
-
-vi.mock('../../lib/toast', () => ({
-  showSuccess: vi.fn(),
-  showError: vi.fn(),
-}));
-
-vi.mock('../../lib/logger/logger', () => ({
-  logger: {
-    debug: vi.fn(),
-    info: vi.fn(),
-    warn: vi.fn(),
-    error: vi.fn(),
-  },
-}));
-
->>>>>>> a68fcd8c
 describe('ClientOnboarding step progression', () => {
   beforeEach(() => {
     vi.clearAllMocks();
@@ -125,7 +106,6 @@
 
   it('advances to the document step when the form submits before reaching the final step', async () => {
     const { user, onComplete } = setup();
-<<<<<<< HEAD
 
     await advanceToServiceStep(user);
 
@@ -140,33 +120,4 @@
     expect(createClientMock).not.toHaveBeenCalled();
     expect(onComplete).not.toHaveBeenCalled();
   });
-
-  it('does not complete onboarding when pressing Enter on the services step', async () => {
-    const { user, onComplete } = setup();
-
-    await advanceToServiceStep(user);
-
-    await user.click(screen.getByLabelText('Supervision Units'));
-    await user.keyboard('{Enter}');
-
-    await waitFor(() => {
-      expect(screen.getByText('Documents & Consent')).toBeInTheDocument();
-    });
-
-=======
-
-    await advanceToServiceStep(user);
-
-    const form = screen.getByText('Service Information').closest('form');
-    expect(form).not.toBeNull();
-    fireEvent.submit(form!);
-
-    await waitFor(() => {
-      expect(screen.getByText('Documents & Consent')).toBeInTheDocument();
-    });
-
->>>>>>> a68fcd8c
-    expect(createClientMock).not.toHaveBeenCalled();
-    expect(onComplete).not.toHaveBeenCalled();
-  });
 });