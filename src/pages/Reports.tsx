--- conflicted
+++ resolved
@@ -111,50 +111,12 @@
   const clients = dropdownData?.clients || [];
 
   // PHASE 3 OPTIMIZATION: Use optimized session metrics RPC function
-<<<<<<< HEAD
-  const useOptimizedSessionMetrics = useCallback((
-    startDate: string,
-    endDate: string,
-    therapistId?: string,
-    clientId?: string
-  ) => {
-    return useQuery({
-      queryKey: generateCacheKey.sessionMetrics(
-        startDate,
-        endDate,
-        therapistId,
-        clientId
-      ),
-    queryFn: async () => {
-        try {
-          // Try optimized RPC function first
-          const { data, error } = await supabase.rpc('get_session_metrics', {
-            p_start_date: startDate,
-            p_end_date: endDate,
-            p_therapist_id: therapistId || null,
-            p_client_id: clientId || null
-          });
-      
-      if (error) throw error;
-      return data;
-        } catch (error) {
-          console.warn('Optimized session metrics not available, using fallback:', error);
-          // Fallback to original query logic
-          return generateSessionsReport();
-    }
-      },
-      staleTime: CACHE_STRATEGIES.REPORTS.session_metrics,
-      enabled: !!startDate && !!endDate,
-    });
-  }, []);
-=======
   const { data: sessionMetricsData, isLoading: isLoadingMetrics } = useSessionMetrics(
     debouncedFilters.startDate,
     debouncedFilters.endDate,
     debouncedFilters.therapistId,
     debouncedFilters.clientId
   );
->>>>>>> 938f4cdd
 
   // Fallback function for session report generation
   const generateSessionsReport = useCallback(async (): Promise<ReportData> => {
